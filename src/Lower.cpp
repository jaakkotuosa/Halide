--- conflicted
+++ resolved
@@ -218,28 +218,14 @@
             if (split.exact) {
                 // The bounds of the old reduction variable need to be
                 // explicitly defined for the benefit of producers
-<<<<<<< HEAD
-                // that feed into this stage. They are the base +
-                // inner for the inner loop iterations...
-                stmt = LetStmt::make(prefix + split.old_var + ".min",
-                                     base_var + inner, stmt);
-                stmt = LetStmt::make(prefix + split.old_var + ".max",
-                                     base_var + inner, stmt);
-
-                // ...and they run from base to base + split factor
-                // for the outer loop iterations.
-=======
                 // that feed into this stage. They run from base to
                 // base + split factor for the outer loop
                 // iterations...
->>>>>>> d62d9912
                 stmt = LetStmt::make(prefix + split.old_var + ".min",
                                      base_var, stmt);
                 stmt = LetStmt::make(prefix + split.old_var + ".max",
                                      base_var + split.factor - 1, stmt);
 
-<<<<<<< HEAD
-=======
                 // ...and they are the base + inner for the inner loop
                 // iterations.
                 stmt = LetStmt::make(prefix + split.old_var + ".min",
@@ -247,7 +233,6 @@
                 stmt = LetStmt::make(prefix + split.old_var + ".max",
                                      base_var + inner, stmt);
 
->>>>>>> d62d9912
                 // Note that this code is surprising because it
                 // defines the same variables with two different let
                 // stmts. Further down below, they are sorted based on
@@ -272,11 +257,6 @@
             stmt = substitute(prefix + split.inner, inner, stmt);
             stmt = substitute(prefix + split.outer, outer, stmt);
 
-<<<<<<< HEAD
-            if (split.exact) {
-                // If this is a fuse of RVars, we know the size.
-                known_size_dims[split.old_var] = known_size_dims[split.inner]*known_size_dims[split.outer];
-=======
             // Maintain the known size of the fused dim if
             // possible. This is important for possible later splits.
             map<string, Expr>::iterator inner_dim = known_size_dims.find(split.inner);
@@ -284,7 +264,6 @@
             if (inner_dim != known_size_dims.end() &&
                 outer_dim != known_size_dims.end()) {
                 known_size_dims[split.old_var] = inner_dim->second*outer_dim->second;
->>>>>>> d62d9912
             }
 
         } else {
