--- conflicted
+++ resolved
@@ -503,53 +503,6 @@
         // debug(0) << "Case 1: " << index << "\n";
         // This is by far the most common case. All clamped ramps plus
         // a scalar get rewritten by the simplifier into this form.
-<<<<<<< HEAD
-        Expr base = matches[0], stride = matches[1], upper = matches[2], lower = matches[3];
-        // check stride sign to get proper bounds
-        if (stride.as<IntImm>()->value > 0) {
-            *condition = (base >= lower) && ((base + (w-1)*stride) <= upper);
-        } else {
-            *condition = ((base + (w-1)*stride) >= lower) && (base <= upper);
-        }
-        *simplified_index = Ramp::make(base, stride, w);
-        return true;
-    } else if (expr_match(min(max(ramp, broadcast), broadcast), index, matches)) {
-        // debug(0) << "Case 2: " << index << "\n";
-        // Max and min reversed. Should only happen if the programmer didn't use the clamp operator.
-        Expr base = matches[0], stride = matches[1], lower = matches[2], upper = matches[3];
-        // check stride sign to get proper bounds
-        if (stride.as<IntImm>()->value > 0) {
-            *condition = (base >= lower) && ((base + (w-1)*stride) <= upper);
-        } else {
-            *condition = ((base + (w-1)*stride) >= lower) && (base <= upper);
-        }
-        *simplified_index = Ramp::make(base, stride, w);
-        return true;
-    } else if (expr_match(max(ramp, broadcast), index, matches)) {
-        // No min
-        // debug(0) << "Case 3: " << index << "\n";
-        Expr base = matches[0], stride = matches[1], lower = matches[2];
-        // check stride sign to get proper bounds
-        if (stride.as<IntImm>()->value > 0) {
-            *condition = (base >= lower);
-        } else {
-            *condition = (base + (w-1)*stride) >= lower;
-        }
-        *simplified_index = Ramp::make(base, stride, w);
-        return true;
-    } else if (expr_match(min(ramp, broadcast), index, matches)) {
-        // No max
-        // debug(0) << "Case 4: " << index << "\n";
-        Expr base = matches[0], stride = matches[1], upper = matches[2];
-        // check stride sign to get proper bounds
-        if (stride.as<IntImm>()->value > 0) {
-            *condition = ((base + (w-1)*stride) <= upper);
-        } else {
-            *condition = (base <= upper);
-        }
-        *simplified_index = Ramp::make(base, stride, w);
-        return true;
-=======
         base = matches[0];
         stride = matches[1];
         upper = matches[2];
@@ -573,7 +526,6 @@
         base = matches[0];
         stride = matches[1];
         upper = matches[2];
->>>>>>> 04ce8150
     } else {
         // debug(0) << "No match: " << index << "\n";
         return false;
