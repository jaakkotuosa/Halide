--- conflicted
+++ resolved
@@ -6,13 +6,9 @@
 type bounds_result = Range of (expr * expr) | Unbounded
 
 let make_range (min, max) =
-<<<<<<< HEAD
   let min = constant_fold_expr min in
   let max = constant_fold_expr max in
-  (* Printf.printf "Making range %s %s\n%!" (Ir_printer.string_of_expr min) (Ir_printer.string_of_expr max);  *)
-=======
   dbg 0 "Making range %s %s\n%!" (Ir_printer.string_of_expr min) (Ir_printer.string_of_expr max); 
->>>>>>> ecbb0213
   assert (is_scalar min);
   assert (is_scalar max);
   Range (min, max)
@@ -57,7 +53,7 @@
 let bounds_of_expr_in_env env expr =
   let rec bounds_of_expr_in_env_inner env expr = 
     let recurse expr = 
-      Printf.printf "Computing bounds of %s...\n%!" (Ir_printer.string_of_expr expr);
+      dbg 0 "Computing bounds of %s...\n%!" (Ir_printer.string_of_expr expr);
       let result = bounds_of_expr_in_env_inner env expr in
       check_result expr result;
       result
@@ -347,7 +343,7 @@
             Ir_printer.string_of_expr (constant_fold_expr min) ^ ", " ^ 
             Ir_printer.string_of_expr (constant_fold_expr max) ^ ")"
     in
-    Printf.printf "Bounds of %s = %s\n" (Ir_printer.string_of_expr expr) result_string;
+    dbg 0 "Bounds of %s = %s\n" (Ir_printer.string_of_expr expr) result_string;
     
     result
   in
