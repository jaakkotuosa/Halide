--- conflicted
+++ resolved
@@ -1066,16 +1066,8 @@
         add_tbaa_metadata(load, op->name);
         value = load;
     } else {
-<<<<<<< HEAD
-        int alignment = op->type.bytes();
-        if (possibly_misaligned) {
-            alignment = op->type.element_of().bytes();
-        }
+        int alignment = op->type.bytes(); // The size of a single element
         const Ramp *ramp = op->index[0].as<Ramp>();
-=======
-        int alignment = op->type.bytes(); // The size of a single element
-        const Ramp *ramp = op->index.as<Ramp>();
->>>>>>> 1327324b
         const IntImm *stride = ramp ? ramp->stride.as<IntImm>() : NULL;
 
         bool internal = !op->image.defined() && !op->param.defined();
